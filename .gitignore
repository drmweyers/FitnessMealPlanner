node_modules
dist
.DS_Store
server/public
vite.config.ts.*
*.tar.gz
.env

# Private and developer documentation files
_md/*
server/env

# Test artifacts and temporary files
test-*.js
test-*.ts
test-*.html
test-*.bat
test-*.pdf
test-results/
test-outputs/
playwright-report/
test-results.json
*.png
*.log

# Temporary data scripts
create-test-*.js
populate-*.js
cleanup-*.js
verify-*.js
simple-*.js
check-*.js

# Browser automation scripts
*-workflow.cjs
browser-*.js
puppeteer-*.cjs

# Profile image uploads (local development)
public/uploads/profile-images/
fitnessmealplanner-prod.tar

# App spec files with secrets
app-spec*.yaml
token.txt
<<<<<<< HEAD
.env.local
=======
coverage/
>>>>>>> 1b38ed02
<|MERGE_RESOLUTION|>--- conflicted
+++ resolved
@@ -43,8 +43,5 @@
 # App spec files with secrets
 app-spec*.yaml
 token.txt
-<<<<<<< HEAD
 .env.local
-=======
-coverage/
->>>>>>> 1b38ed02
+coverage/