import { Request, Response, NextFunction } from 'express';
import { storage } from '../storage';
import { verifyToken, verifyRefreshToken, generateTokens } from '../auth';
import jwt from 'jsonwebtoken';

/**
 * Authentication Middleware Module
 * 
 * This module provides Express middleware functions for handling JWT-based authentication
 * and role-based authorization in the FitnessMealPlanner application.
 * 
 * Features:
 * - JWT token validation with automatic refresh
 * - Role-based access control
 * - Support for both header and cookie-based token transmission
 * - Comprehensive error handling with specific error codes
 * - User session validation against database
 * 
 * @author FitnessMealPlanner Team
 * @since 1.0.0
 */

/**
 * Extended Express Request interface to include authentication data
 * 
 * This global declaration extends the Express Request type to include
 * user information and token data that will be attached by the authentication
 * middleware for use in downstream route handlers.
 */
declare global {
  namespace Express {
    interface Request {
      /** 
       * Authenticated user information
       * Available after successful authentication via requireAuth middleware
       */
      user?: {
        id: string;
        role: 'admin' | 'trainer' | 'customer';
      };
      /** 
       * JWT tokens for the authenticated user
       * Available after successful authentication via requireAuth middleware
       */
      tokens?: {
        accessToken: string;
        refreshToken: string;
      };
    }
  }
}

/**
 * Authentication Middleware
 * 
 * Validates JWT tokens and attaches user information to the request object.
 * Supports token transmission via Authorization header (Bearer token) or HTTP cookies.
 * Automatically handles token refresh if the access token is expired but refresh token is valid.
 * 
 * Token Validation Process:
 * 1. Extract token from Authorization header or cookies
 * 2. Verify token signature and expiration
 * 3. Look up user in database to ensure session is still valid
 * 4. If access token expired, attempt refresh with refresh token
 * 5. Attach user info and tokens to request object
 * 6. Continue to next middleware/route handler
 * 
 * @param req - Express request object
 * @param res - Express response object  
 * @param next - Express next function to continue middleware chain
 * 
 * @returns HTTP 401 if authentication fails, otherwise continues to next middleware
 * 
 * @example
 * // Protect a route with authentication
 * router.get('/protected', requireAuth, (req, res) => {
 *   // req.user is now available with authenticated user info
 *   res.json({ message: `Hello ${req.user.id}` });
 * });
 * 
 * @example
 * // Client-side usage with Authorization header
 * fetch('/api/protected', {
 *   headers: {
 *     'Authorization': `Bearer ${accessToken}`
 *   }
 * });
 */
export const requireAuth = async (req: Request, res: Response, next: NextFunction) => {
  try {
    // Extract token from Authorization header (preferred method)
    const authHeader = req.headers.authorization;
    let token = authHeader?.startsWith('Bearer ') ? authHeader.substring(7) : null;

    // Fallback: try to get token from HTTP cookies (for browser-based requests)
    if (!token) {
      token = req.cookies.token;
    }

    // No token found in either location
    if (!token) {
<<<<<<< HEAD
      return res.status(401).json({
=======
      return res.status(401).json({ 
>>>>>>> 355badb0
        error: 'Authentication required. Please provide a valid token.',
        code: 'NO_TOKEN'
      });
    }

    try {
      // Try to verify the access token
      const decoded = await verifyToken(token);
      const user = await storage.getUser(decoded.id);
      
      if (!user) {
        return res.status(401).json({ 
          error: 'Invalid user session',
          code: 'INVALID_SESSION'
        });
      }

      req.user = {
        id: user.id,
        role: user.role,
      };

      next();
    } catch (e) {
      // If token verification fails, try refresh flow
      if (e instanceof jwt.TokenExpiredError) {
        // Get refresh token from cookie
        const refreshToken = req.cookies.refreshToken;
        
        if (!refreshToken) {
          return res.status(401).json({ 
            error: 'Session expired',
            code: 'SESSION_EXPIRED'
          });
        }

        try {
          // Verify refresh token
          const refreshDecoded = await verifyRefreshToken(refreshToken);

          // Validate refresh token in storage
          const storedToken = await storage.getRefreshToken(refreshToken);
          if (!storedToken || new Date() > new Date(storedToken.expiresAt)) {
            // Clear invalid cookies
            res.clearCookie('token');
            res.clearCookie('refreshToken');
            
            return res.status(401).json({ 
              error: 'Session expired. Please login again.',
              code: 'REFRESH_TOKEN_EXPIRED'
            });
          }

          const user = await storage.getUser(refreshDecoded.id);
          if (!user) {
            return res.status(401).json({ 
              error: 'Invalid user session',
              code: 'INVALID_SESSION'
            });
          }

          // Generate new token pair
          const { accessToken, refreshToken: newRefreshToken } = generateTokens(user);

          // Store new refresh token
          const refreshTokenExpires = new Date(Date.now() + 30 * 24 * 60 * 60 * 1000); // 30 days
          await storage.createRefreshToken(user.id, newRefreshToken, refreshTokenExpires);

          // Delete old refresh token
          await storage.deleteRefreshToken(refreshToken);

          // Set new cookies
          res.cookie('token', accessToken, {
            httpOnly: true,
            secure: process.env.NODE_ENV === 'production',
            sameSite: 'lax',
            expires: new Date(Date.now() + 15 * 60 * 1000) // 15 minutes
          });

          res.cookie('refreshToken', newRefreshToken, {
            httpOnly: true,
            secure: process.env.NODE_ENV === 'production',
            sameSite: 'lax',
            expires: refreshTokenExpires
          });

          // Also set headers for non-cookie clients
          res.setHeader('X-Access-Token', accessToken);
          res.setHeader('X-Refresh-Token', newRefreshToken);

          req.user = {
            id: user.id,
            role: user.role,
          };

          req.tokens = {
            accessToken,
            refreshToken: newRefreshToken
          };

          next();
        } catch (refreshError) {
          // Clear cookies on refresh failure
          res.clearCookie('token');
          res.clearCookie('refreshToken');
          
          return res.status(401).json({ 
            error: 'Session expired. Please login again.',
            code: 'SESSION_EXPIRED'
          });
        }
      } else {
        // Token is invalid for reasons other than expiration
        return res.status(401).json({ 
          error: 'Invalid token',
          code: 'INVALID_TOKEN'
        });
      }
    }
  } catch (error) {
    console.error('Auth error:', error);
    res.status(401).json({ 
      error: 'Authentication failed',
      code: 'AUTH_FAILED'
    });
  }
};

export const requireAdmin = async (req: Request, res: Response, next: NextFunction) => {
  await requireAuth(req, res, () => {
    if (req.user?.role !== 'admin') {
      return res.status(403).json({ 
        error: 'Admin access required',
        code: 'ADMIN_REQUIRED'
      });
    }
    next();
  });
};

export const requireTrainerOrAdmin = async (req: Request, res: Response, next: NextFunction) => {
  await requireAuth(req, res, () => {
    if (req.user?.role !== 'admin' && req.user?.role !== 'trainer') {
      return res.status(403).json({
        error: 'Trainer or admin access required',
        code: 'TRAINER_OR_ADMIN_REQUIRED'
      });
    }
    next();
  });
};

<<<<<<< HEAD
/**
 * Factory function to create role-specific middleware
 * @param role - The role required to access the route
 * @returns Middleware function that checks for the specified role
 */
=======
>>>>>>> 355badb0
export const requireRole = (role: 'admin' | 'trainer' | 'customer') => {
  return async (req: Request, res: Response, next: NextFunction) => {
    await requireAuth(req, res, () => {
      if (req.user?.role !== role) {
<<<<<<< HEAD
        const capitalizedRole = role.charAt(0).toUpperCase() + role.slice(1);
        return res.status(403).json({
          error: `${capitalizedRole} access required`,
=======
        return res.status(403).json({ 
          error: `${role.charAt(0).toUpperCase() + role.slice(1)} access required`,
>>>>>>> 355badb0
          code: 'ROLE_REQUIRED'
        });
      }
      next();
    });
  };
}; <|MERGE_RESOLUTION|>--- conflicted
+++ resolved
@@ -1,6 +1,6 @@
 import { Request, Response, NextFunction } from 'express';
 import { storage } from '../storage';
-import { verifyToken, verifyRefreshToken, generateTokens } from '../auth';
+import { verifyToken, generateTokens } from '../auth';
 import jwt from 'jsonwebtoken';
 
 /**
@@ -99,11 +99,7 @@
 
     // No token found in either location
     if (!token) {
-<<<<<<< HEAD
-      return res.status(401).json({
-=======
       return res.status(401).json({ 
->>>>>>> 355badb0
         error: 'Authentication required. Please provide a valid token.',
         code: 'NO_TOKEN'
       });
@@ -142,7 +138,7 @@
 
         try {
           // Verify refresh token
-          const refreshDecoded = await verifyRefreshToken(refreshToken);
+          const refreshDecoded = await verifyToken(refreshToken);
 
           // Validate refresh token in storage
           const storedToken = await storage.getRefreshToken(refreshToken);
@@ -247,7 +243,7 @@
 export const requireTrainerOrAdmin = async (req: Request, res: Response, next: NextFunction) => {
   await requireAuth(req, res, () => {
     if (req.user?.role !== 'admin' && req.user?.role !== 'trainer') {
-      return res.status(403).json({
+      return res.status(403).json({ 
         error: 'Trainer or admin access required',
         code: 'TRAINER_OR_ADMIN_REQUIRED'
       });
@@ -256,26 +252,12 @@
   });
 };
 
-<<<<<<< HEAD
-/**
- * Factory function to create role-specific middleware
- * @param role - The role required to access the route
- * @returns Middleware function that checks for the specified role
- */
-=======
->>>>>>> 355badb0
 export const requireRole = (role: 'admin' | 'trainer' | 'customer') => {
   return async (req: Request, res: Response, next: NextFunction) => {
     await requireAuth(req, res, () => {
       if (req.user?.role !== role) {
-<<<<<<< HEAD
-        const capitalizedRole = role.charAt(0).toUpperCase() + role.slice(1);
-        return res.status(403).json({
-          error: `${capitalizedRole} access required`,
-=======
         return res.status(403).json({ 
           error: `${role.charAt(0).toUpperCase() + role.slice(1)} access required`,
->>>>>>> 355badb0
           code: 'ROLE_REQUIRED'
         });
       }
