import { defineConfig } from "vite";
import react from "@vitejs/plugin-react";
import path from "path";
import { fileURLToPath, URL } from 'node:url';
import runtimeErrorOverlay from "@replit/vite-plugin-runtime-error-modal";

export default defineConfig({
  plugins: [
    react(),
    runtimeErrorOverlay(),
    ...(process.env.NODE_ENV !== "production" &&
    process.env.REPL_ID !== undefined
      ? [
          await import("@replit/vite-plugin-cartographer").then((m) =>
            m.cartographer(),
          ),
        ]
      : []),
  ],
  resolve: {
    alias: [
      { find: "@", replacement: path.resolve(__dirname, "client/src") },
      { find: "@shared", replacement: path.resolve(__dirname, "shared") },
      { find: "@assets", replacement: path.resolve(__dirname, "attached_assets") },
    ],
  },
  root: "client",
  build: {
<<<<<<< HEAD
    outDir: "../client/dist",
=======
    outDir: "../dist/public",
>>>>>>> efbc3959
    emptyOutDir: true,
  },
  server: {
    fs: {
      strict: false,
      allow: [".."],
    },
    hmr: {
      overlay: false,
    },
  },
});<|MERGE_RESOLUTION|>--- conflicted
+++ resolved
@@ -26,11 +26,7 @@
   },
   root: "client",
   build: {
-<<<<<<< HEAD
-    outDir: "../client/dist",
-=======
     outDir: "../dist/public",
->>>>>>> efbc3959
     emptyOutDir: true,
   },
   server: {
